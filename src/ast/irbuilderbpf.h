--- conflicted
+++ resolved
@@ -20,13 +20,9 @@
 
   AllocaInst *CreateAllocaBPF(llvm::Type *ty, const std::string &name="");
   AllocaInst *CreateAllocaBPF(const SizedType &stype, const std::string &name="");
-<<<<<<< HEAD
-  AllocaInst *CreateAllocaBPF(int bytes, const std::string &name="");
-=======
   AllocaInst *CreateAllocaBPF(llvm::Type *ty, llvm::Value *arraysize, const std::string &name="");
   AllocaInst *CreateAllocaBPF(const SizedType &stype, llvm::Value *arraysize, const std::string &name="");
-  AllocaInst *CreateAllocaMapKey(int bytes, const std::string &name="");
->>>>>>> 492e1f86
+  AllocaInst *CreateAllocaBPF(int bytes, const std::string &name="");
   llvm::Type *GetType(const SizedType &stype);
   CallInst   *CreateBpfPseudoCall(int mapfd);
   CallInst   *CreateBpfPseudoCall(Map &map);
